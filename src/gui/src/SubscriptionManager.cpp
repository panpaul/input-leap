/*
 * synergy -- mouse and keyboard sharing utility
 * Copyright (C) 2015 Synergy Seamless Inc.
 *
 * This package is free software; you can redistribute it and/or
 * modify it under the terms of the GNU General Public License
 * found in the file LICENSE that should have accompanied this file.
 *
 * This package is distributed in the hope that it will be useful,
 * but WITHOUT ANY WARRANTY; without even the implied warranty of
 * MERCHANTABILITY or FITNESS FOR A PARTICULAR PURPOSE.  See the
 * GNU General Public License for more details.
 *
 * You should have received a copy of the GNU General Public License
 * along with this program.  If not, see <http://www.gnu.org/licenses/>.
 */

#include "SubscriptionManager.h"


#include "CoreInterface.h"
#include "EditionType.h"
#include "AppConfig.h"

#include <QMessageBox>
#include <QDir>
#include <QFile>
#include <QDateTime>
#include <QDate>

static const char purchaseURL[] = "https://symless.com/account/";

SubscriptionManager::SubscriptionManager(QWidget* parent,  AppConfig& appConfig, int& edition) :
	m_pParent(parent),
	m_AppConfig(appConfig),
	m_Edition(edition)
{
}

bool SubscriptionManager::activateSerial(const QString& serial)
{
<<<<<<< HEAD
	m_Edition = UnknownEdition;
=======
	m_Edition = Unregistered;
>>>>>>> a6ff9079
	persistDirectory();
	CoreInterface coreInterface;
	QString output;

	try
	{
		output = coreInterface.activateSerial(serial);
	}
	catch (std::exception& e)
	{
		m_ErrorMessage = e.what();
		checkError(m_ErrorMessage);
		return false;
	}

	checkOutput(output);

	return true;
}

bool SubscriptionManager::checkSubscription()
{
<<<<<<< HEAD
	m_Edition = UnknownEdition;
=======
	m_Edition = Unregistered;
>>>>>>> a6ff9079
	persistDirectory();
	CoreInterface coreInterface;
	QString output;
	try
	{
		output = coreInterface.checkSubscription();
	}
	catch (std::exception& e)
	{
		m_ErrorMessage = e.what();
		checkError(m_ErrorMessage);
		return false;
	}

	checkOutput(output);

	return true;
}

bool SubscriptionManager::fileExists()
{
	CoreInterface coreInterface;
	QString subscriptionFilename = coreInterface.getSubscriptionFilename();

	return QFile::exists(subscriptionFilename);
}

void SubscriptionManager::checkError(QString& error)
{
	if (error.contains("trial has expired")) {
		QMessageBox::warning(m_pParent, tr("Subscription warning"),
			tr("Your trial has expired. Click <a href='%1'>here</a> to purchase").arg(purchaseURL));
	}
	else {
		QMessageBox::warning(m_pParent, tr("Subscription error"),
			tr("An error occurred while trying to activate Synergy using your serial key. "
				"Please contact the helpdesk, and provide the "
				"following details.\n\n%1").arg(error));
	}
}

void SubscriptionManager::checkOutput(QString& output)
{
	getEditionType(output);
	checkExpiring(output);
}

void SubscriptionManager::getEditionType(QString& output)
{
	if (output.contains("pro subscription valid")) {
		m_Edition = Pro;
	}
	else if (output.contains("basic subscription valid")) {
		m_Edition = Basic;
	}
	else if (output.contains("trial subscription valid")) {
		m_Edition = Trial;
	}
}

void SubscriptionManager::checkExpiring(QString& output)
{
	if (output.contains("trial will end in") && shouldWarnExpiring()) {
		QRegExp dayLeftRegex(".*trial will end in ([0-9]+) day.*");
		if (dayLeftRegex.exactMatch(output)) {
			QString dayLeft = dayLeftRegex.cap(1);

			QMessageBox::warning(m_pParent, tr("Subscription warning"),
				tr("Your trial will end in %1 %2. Click <a href='%3'>here</a> to purchase")
				.arg(dayLeft)
				.arg(dayLeft == "1" ? "day" : "days")
				.arg(purchaseURL));
		}
	}
}

bool SubscriptionManager::shouldWarnExpiring()
{
	// warn users about expiring subscription once a day
	int lastExpiringWarningTime = m_AppConfig.lastExpiringWarningTime();
	QDateTime currentDateTime = QDateTime::currentDateTime();
	int currentTime = currentDateTime.toTime_t();
	const int secondPerDay = 60 * 60 * 24;
	bool result = false;
	if ((currentTime - lastExpiringWarningTime) > secondPerDay) {
		result = true;
		m_AppConfig.setLastExpiringWarningTime(currentTime);
	}

	return result;
}

void SubscriptionManager::persistDirectory()
{
	CoreInterface coreInterface;
	QString profileDir = coreInterface.getProfileDir();

	QDir dir(profileDir);
	if (!dir.exists()) {
		dir.mkpath(".");
	}
}<|MERGE_RESOLUTION|>--- conflicted
+++ resolved
@@ -39,11 +39,7 @@
 
 bool SubscriptionManager::activateSerial(const QString& serial)
 {
-<<<<<<< HEAD
-	m_Edition = UnknownEdition;
-=======
 	m_Edition = Unregistered;
->>>>>>> a6ff9079
 	persistDirectory();
 	CoreInterface coreInterface;
 	QString output;
@@ -66,11 +62,7 @@
 
 bool SubscriptionManager::checkSubscription()
 {
-<<<<<<< HEAD
-	m_Edition = UnknownEdition;
-=======
 	m_Edition = Unregistered;
->>>>>>> a6ff9079
 	persistDirectory();
 	CoreInterface coreInterface;
 	QString output;
