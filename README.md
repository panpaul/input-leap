--- conflicted
+++ resolved
@@ -105,7 +105,6 @@
 > A: No
 
 
-<<<<<<< HEAD
 __Q: Is it possible to use Barrier on Mac OS X / OS X versions prior to 10.12?__
 
 > A: Not officially.
@@ -124,18 +123,11 @@
 
 **Q: After loading my configuration on the client the field 'Server IP' is still empty!**
 
-> A: Edit your configuration to include the servers ip adress manually with 
+> A: Edit your configuration to include the server's ip address manually with
 > 
 >```
 >(...)
 >
 >section: options
 >    serverhostname=<AAA.BBB.CCC.DDD>
->```
-=======
-A: Edit your configuration to include the server's ip address manually with
-
-    (...)
-    section: options
-        serverhostname=<AAA.BBB.CCC.DDD>
->>>>>>> dc7aa012
+>```